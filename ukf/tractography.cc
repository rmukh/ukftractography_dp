--- conflicted
+++ resolved
@@ -1633,13 +1633,8 @@
   covariance = covariance_new;
 
   const vec3_t old_dir = m1;   // Direction in last step
-<<<<<<< HEAD
-  ukfPrecisionType fa_tensor_1 = 0.0;
-  ukfPrecisionType fa_tensor_2 = 0.0;
-=======
   ukfPrecisionType fa_tensor_1 = ukfZero;
   ukfPrecisionType fa_tensor_2 = ukfZero;
->>>>>>> e333caeb
   if(_noddi)
     {
     initNormalized(m1, state[0], state[1], state[2]);
